--- conflicted
+++ resolved
@@ -6,20 +6,13 @@
       - '!develop'
       - '!main'
       - "!master"
-<<<<<<< HEAD
 env:
   CONTAINER_ORG: "${{ github.repository_owner }}"
   CONTAINER_NAME: "${{ github.event.repository.name }}"
   CONTAINER_REGISTRY: "ghcr.io"
-=======
->>>>>>> 6b960633
 jobs:
   docker:
     runs-on: ubuntu-latest
-    env:
-      CONTAINER_ORG: "${{ github.repository_owner }}"
-      CONTAINER_NAME: "${{ github.event.repository.name }}"
-      CONTAINER_REGISTRY: "ghcr.io"
     steps:
       - name: Prepare
         id: prep
@@ -39,15 +32,9 @@
       - name: Login to GHCR
         uses: docker/login-action@v2
         with:
-<<<<<<< HEAD
-          registry: "ghcr.io"
+          registry: "${{ env.CONTAINER_REGISTRY }}"
           username: "${{ github.actor }}"
           password: "${{ github.token }}"
-=======
-          registry: ghcr.io
-          username: ${{ github.actor }}
-          password: ${{ github.token }}
->>>>>>> 6b960633
 
       - name: Build and Push GHCR
         id: docker_build
