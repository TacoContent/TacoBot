--- conflicted
+++ resolved
@@ -1,4 +1,5 @@
 import discord
+import discordhealthcheck
 from discord import app_commands
 import math
 import asyncio
@@ -23,10 +24,6 @@
 from .cogs.lib import loglevel
 from .cogs.lib import dbprovider
 
-from . import TacoBotClient
-
-import discordhealthcheck
-
 
 class TacoBot(commands.Bot):
 
@@ -44,17 +41,7 @@
         # maintain its own tree instead.
         # self.tree = app_commands.CommandTree(self)
         print(f"APP VERSION: {self.settings.APP_VERSION}")
-<<<<<<< HEAD
         self.db = mongo.MongoDatabase()
-=======
-        # self.client = discord.Client()
-        self.client = TacoBotClient.TacoBotClient()
-
-        if self.settings.db_provider == dbprovider.DatabaseProvider.MONGODB:
-            self.db = mongo.MongoDatabase()
-        else:
-            self.db = mongo.MongoDatabase()
->>>>>>> 64b5c7e4
         self.initDB()
 
         log_level = loglevel.LogLevel[self.settings.log_level.upper()]
@@ -83,6 +70,11 @@
             except Exception as e:
                 print(f"Failed to load extension {extension}.", file=sys.stderr)
                 traceback.print_exc()
+
+        self.log.debug(0, "TacoBotClient.setup_hook", "Setting up bot")
+        self.log.debug(0, "TacoBotClient.setup_hook", "Starting Healthcheck Server")
+        self.healthcheck_server = await discordhealthcheck.start(self)
+
 
         # This copies the global commands over to your guild.
         # self.tree.copy_global_to(guild=MY_GUILD)
