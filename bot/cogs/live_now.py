import json
from random import random
import discord
from discord.ext import commands
import asyncio
import traceback
import sys
import os
import glob
import typing
import math
import re
import uuid
import requests

from discord.ext.commands.cooldowns import BucketType
from discord.ext.commands import has_permissions, CheckFailure
import inspect

from .lib import settings
from .lib import discordhelper
from .lib import logger
from .lib import loglevel
from .lib import utils
from .lib import settings
from .lib import mongo
from .lib import tacotypes
from .lib.system_actions import SystemActions

class LiveNow(commands.Cog):
    def __init__(self, bot):
        _method = inspect.stack()[0][3]
        # get the file name without the extension and without the directory
        self._module = os.path.basename(__file__)[:-3]
        self.bot = bot
        self.settings = settings.Settings()
        self.discord_helper = discordhelper.DiscordHelper(bot)
        self.SETTINGS_SECTION = "live_now"
        self.db = mongo.MongoDatabase()
        log_level = loglevel.LogLevel[self.settings.log_level.upper()]
        if not log_level:
            log_level = loglevel.LogLevel.DEBUG

        self.log = logger.Log(minimumLogLevel=log_level)
        self.log.debug(0, f"{self._module}.{_method}", "Initialized")

    @commands.Cog.listener()
    async def on_member_update(self, before, after):
        _method = inspect.stack()[0][3]
        guild_id = 0
        if before.guild:
            guild_id = before.guild.id
        elif after.guild:
            guild_id = after.guild.id

        try:
            cog_settings = self.get_cog_settings(guild_id)

            if not cog_settings.get("enabled", False):
                return

            # get the tacos settings
            taco_settings = self.get_tacos_settings(guild_id)

            before_streaming_activities = []
            after_streaming_activities = []

            before_streaming_activities_temp = [ a for a in before.activities if a.type == discord.ActivityType.streaming ]
            after_streaming_activities_temp = [ a for a in after.activities if a.type == discord.ActivityType.streaming ]

            if len(before_streaming_activities_temp) == 0:
                if before.activity and before.activity.type == discord.ActivityType.streaming:
                    before_streaming_activities = [ before.activity ]
            if len(after_streaming_activities_temp) == 0:
                if after.activity and after.activity.type == discord.ActivityType.streaming:
                    after_streaming_activities = [ after.activity ]

            for bsa in before_streaming_activities_temp:
                # if item is not in the list, add it
                if len([a for a in before_streaming_activities if a.platform == bsa.platform]) == 0:
                    before_streaming_activities.append(bsa)
<<<<<<< HEAD
            # self.log.debug(guild_id, f"{self._module}.{_method}", f"before_streaming_activities: {before_streaming_activities}")
=======
            self.log.debug(guild_id, f"{self._module}.{_method}", f"before_streaming_activities: {before_streaming_activities}")
>>>>>>> 8f7398d2

            for asa in after_streaming_activities_temp:
                if len([a for a in after_streaming_activities if a.platform == asa.platform]) == 0:
                    after_streaming_activities.append(asa)
<<<<<<< HEAD
            # self.log.debug(guild_id, f"{self._module}.{_method}", f"after_streaming_activities: {after_streaming_activities}")
=======
            self.log.debug(guild_id, f"{self._module}.{_method}", f"after_streaming_activities: {after_streaming_activities}")
>>>>>>> 8f7398d2

            # WENT LIVE
            for asa in after_streaming_activities:
                tracked = self.db.get_tracked_live(guild_id, after.id, asa.platform)
                is_tracked = tracked != None and tracked.count() > 0
                # if it is already tracked, then we don't need to do anything
                if is_tracked:
                    self.log.debug(guild_id, f"{self._module}.{_method}", f"{after.display_name} is already tracked for {asa.platform}")

                    await self.add_live_roles(after, cog_settings)

                    continue

                self.log.info(guild_id, f"{self._module}.{_method}", f"{after.display_name} started streaming on {asa.platform}")

                # if we get here, then we need to track the user live activity
                self.db.track_live(
                    guildId=guild_id,
                    userId=after.id,
                    platform=asa.platform,
                    url=asa.url
                )
                self.db.track_live_activity(
                    guildId=guild_id,
                    userId=after.id,
                    live=True,
                    platform=asa.platform,
                    url=asa.url
                )

                await self.add_live_roles(after, cog_settings)


                twitch_name: typing.Union[str, None] = None
                if asa.platform.lower() == "twitch":
                    twitch_name = self.handle_twitch_live(after, after_streaming_activities)
                elif asa.platform.lower() == "youtube":
                    self.handle_youtube_live(after, after_streaming_activities)
                else:
                    self.handle_other_live(after, after_streaming_activities)

                logging_channel_id = cog_settings.get("logging_channel", None)
                if logging_channel_id:
                    self.log.debug(guild_id, f"{self._module}.{_method}", f"Logging live post {after.display_name} ({asa.platform}) to channel {logging_channel_id}")
                    # this is double posting. need to figure out why
                    await self.log_live_post(int(logging_channel_id), asa, after, twitch_name)

                # give the user tacos for going live
                # technically this doesnt need to be sent to the db, but it is for consistency
                taco_amount = taco_settings.get("stream_count", 5)
                reason_msg = self.settings.get_string(guild_id, "taco_reason_stream")
                await self.discord_helper.taco_give_user(
                    guildId=guild_id,
                    fromUser=self.bot.user,
                    toUser=before,
                    reason=reason_msg,
                    give_type=tacotypes.TacoTypes.STREAM,
                    taco_amount=taco_amount )


            # ENDED STREAM
            for bsa in before_streaming_activities:
                # sleep for a bit to make sure the live role is removed before we clean up the db
                await asyncio.sleep(1)

                # check if bsa is in after_streaming_activities
                found_bsa = len([a for a in after_streaming_activities if a.url == bsa.url and a.platform == bsa.platform]) > 0
                if found_bsa:
                    # this activity exists in both lists, so it is still live
                    continue

                tracked = self.db.get_tracked_live(guild_id, before.id, bsa.platform)
                is_tracked = tracked != None and tracked.count() > 0
                # if it is not tracked, then we don't need to do anything
                if not is_tracked:
                    self.log.debug(guild_id, f"{self._module}.{_method}", f"{after.display_name} is not tracked for {bsa.platform}")
                    await self.remove_live_roles(before, cog_settings)
                    continue

                # if we get here, then we need to untrack the user live activity
                self.log.info(guild_id, f"{self._module}.{_method}", f"{before.display_name} stopped streaming on {bsa.platform}")
                # track the END activity
                self.db.track_live_activity(guild_id, before.id, False, bsa.platform, url=bsa.url)

                logging_channel_id = cog_settings.get("logging_channel", None)
                if logging_channel_id:
<<<<<<< HEAD
                    logging_channel = await self.discord_helper.get_or_fetch_channel(int(logging_channel_id))
=======
                    logging_channel = self.bot.get_channel(int(logging_channel_id))
>>>>>>> 8f7398d2
                    if logging_channel:
                        for tracked_item in tracked:
                            message_id = tracked_item.get("message_id", None)
                            if message_id:
                                try:
                                    message = await logging_channel.fetch_message(int(message_id))
                                    if message:
<<<<<<< HEAD
                                        self.log.debug(guild_id, f"{self._module}.{_method}", f"Deleting LIVE 🔴 message ({message_id}) from channel {logging_channel}")
=======
>>>>>>> 8f7398d2
                                        await message.delete()
                                except discord.errors.NotFound:
                                    self.log.warn(guild_id, f"{self._module}.{_method}", f"Message {message_id} not found in channel {logging_channel}")

                # remove all tracked items for this live platform (should only be one)
                self.db.untrack_live(guild_id, before.id, bsa.platform)

                await self.remove_live_roles(before, cog_settings)

            # check if the user is in any of the "add" roles, but has no streaming activity
            # remove them from those roles
            if len(before_streaming_activities) == 0 and len(after_streaming_activities) == 0:
                try:
                    await self.remove_live_roles(before, cog_settings)
                    await self.clean_up_live(guild_id, after.id)
                except Exception as e:
                    self.log.error(guild_id, f"{self._module}.{_method}", str(e), traceback.format_exc())

        except Exception as e:
            self.log.error(guild_id, f"{self._module}.{_method}", str(e), traceback.format_exc())
            return

    async def remove_live_roles(self, user: discord.Member, cog_settings: dict):
        watch_groups = cog_settings.get("watch", [])
        for wg in watch_groups:
            watch_roles = wg.get("roles", [])
            # do opposite here, to put back to original roles
            # we add the "remove_roles" and remove the "add_roles"
            add_roles = wg.get("remove_roles", [])
            remove_roles = wg.get("add_roles", [])
            await self.discord_helper.add_remove_roles(user=user, check_list=watch_roles, add_list=add_roles, remove_list=remove_roles)

    async def add_live_roles(self, user: discord.Member, cog_settings: dict):
        # get the watch groups
        watch_groups = cog_settings.get("watch", [])
        for wg in watch_groups:
            watch_roles = wg.get("roles", [])
            add_roles = wg.get("add_roles", [])
            remove_roles = wg.get("remove_roles", [])
            # add / remove roles defined in the watch groups
            await self.discord_helper.add_remove_roles(user=user, check_list=watch_roles, add_list=add_roles, remove_list=remove_roles)

    def handle_other_live(self, user: discord.Member, activities: typing.List[discord.Streaming]) -> typing.Union[str, None]:
        _method = inspect.stack()[0][3]
        guild_id = user.guild.id
        if len(activities) > 1:
            self.log.warn(guild_id, f"{self._module}.{_method}", f"{user.display_name} has more than one streaming activity")
        activity = activities[0]
        self.log.info(guild_id, f"{self._module}.{_method}", f"{user.display_name} started streaming on an {activity.platform} platform")
        return None

    def handle_youtube_live(self, user: discord.Member, activities: typing.List[discord.Streaming]) -> typing.Union[str, None]:
        _method = inspect.stack()[0][3]
        guild_id = user.guild.id
        if len(activities) > 1:
            self.log.warn(guild_id, f"{self._module}.{_method}", f"{user.display_name} has more than one streaming activity")

        self.log.info(guild_id, f"{self._module}.{_method}", f"{user.display_name} started streaming on youtube")
        return None

    def handle_twitch_live(self, user: discord.Member, activities: typing.List[discord.Streaming]) -> typing.Union[str, None]:
        _method = inspect.stack()[0][3]
        guild_id = user.guild.id

        twitch_name: str = None
        twitch_info = self.db.get_user_twitch_info(user.id)
        if len(activities) > 1:
            self.log.warn(guild_id, "live_now.handle_other_live", f"{user.display_name} has more than one streaming activity")
        # Only add the twitch name if we don't have it already
        # and only if we can get the twitch name from the url or activity
        # or if we have a different twitch name in the database
        for activity in activities:
            if activity.twitch_name:
                twitch_name = activity.twitch_name.lower()
                break
            elif activity.url and "twitch.tv/" in activity.url.lower():
                twitch_name = activity.url.lower().split("twitch.tv/")[1]
                break
            if twitch_name:
                # track the users twitch name
                self.db.set_user_twitch_info(user.id, twitch_name.lower())
                self.db.track_system_action(
                    guild_id=guild_id,
                    action=SystemActions.LINK_TWITCH_TO_DISCORD,
                    data={"user_id": str(user.id), "twitch_name": twitch_name.lower()},
                )
        if twitch_info:
            twitch_info_name = twitch_info.get("twitch_name", None)
        else:
            twitch_info_name = None
        if twitch_name and twitch_name != "" and twitch_name != twitch_info_name:
            self.log.info(guild_id, f"{self._module}.{_method}", f"{user.display_name} has a different twitch name: {twitch_name}")
<<<<<<< HEAD
            self.db.set_user_twitch_info(user.id, twitch_name)
            self.db.track_system_action(
                guild_id=guild_id,
                action=SystemActions.LINK_TWITCH_TO_DISCORD,
                data={"user_id": str(user.id), "twitch_name": twitch_name.lower()},
            )

=======
            self.db.set_user_twitch_info(user.id, "", twitch_name)
>>>>>>> 8f7398d2
        elif not twitch_name and twitch_info_name:
            twitch_name = twitch_info_name
        if not twitch_name:
            self.log.error(guild_id, f"{self._module}.{_method}", f"{user.display_name} has no twitch name")

        return twitch_name

    async def log_live_post(self, channel_id: int, activity: discord.Streaming, user: discord.Member, twitch_name: typing.Union[str, None]) -> None:
        _method = inspect.stack()[0][3]
        guild_id = user.guild.id
        # get the logging channel
        logging_channel = None
        if channel_id:
            logging_channel = self.bot.get_channel(channel_id)
        # if we are logging this to a channel...
        if logging_channel:

            profile_icon: typing.Union[str, None] = None

            if twitch_name:
                profile_icon = self.get_user_profile_image(twitch_name)

            description = f"{activity.name}\n\n<{activity.url}>"

            fields = []
            if activity.game:
                fields.append({ "name": self.settings.get_string(guild_id, "game"), "value": activity.game, "inline": False },)
            if activity.platform:
                platform_emoji = self.find_platform_emoji(user.guild, activity.platform)
                emoji = ""
                if platform_emoji:
                    emoji = f"<:{platform_emoji.name}:{platform_emoji.id}> "

                fields.append({ "name": self.settings.get_string(guild_id, "platform"), "value": f"{emoji}{activity.platform}", "inline": True },)

            profile_icon: typing.Union[str,None] = profile_icon if profile_icon else user.avatar.url if user.avatar else user.default_avatar.url

            if activity.assets:
                image_url = activity.assets.get("large_image", None)
                if image_url:
                    if "twitch:" in image_url and not profile_icon and not twitch_name:
                        twitch_name = image_url.replace("twitch:", "")
                        profile_icon = self.get_user_profile_image(twitch_name)

                    # self.log.debug(guild_id, "live_now.log_live_post", f"Found large image {image_url}")
            user_display_name = utils.get_user_display_name(user)
            self.log.debug(guild_id, f"{self._module}.{_method}", f"Logging live post for {user_display_name} in {logging_channel.name}")
<<<<<<< HEAD
            message = await self.discord_helper.send_embed(logging_channel,
=======
            message = await self.discord_helper.sendEmbed(logging_channel,
>>>>>>> 8f7398d2
                f"🔴 {user_display_name}", description,
                fields, thumbnail=profile_icon,
                author=user, color=0x6a0dad)

            # this should update the existing entry with the channel and message id
            self.db.track_live(guild_id, user.id, activity.platform, logging_channel.id, message.id, url=activity.url)



    async def clean_up_live(self, guild_id: int, user_id: int) -> None:
        _method = inspect.stack()[0][3]
        if guild_id is None or user_id is None:
            return

        all_tracked_for_user = self.db.get_tracked_live_by_user(guildId=guild_id, userId=user_id)
        if all_tracked_for_user is None or all_tracked_for_user.count() == 0:
            return

        cog_settings = self.get_cog_settings(guild_id)

        logging_channel_id = cog_settings.get("logging_channel", None)
        if logging_channel_id:
<<<<<<< HEAD
            logging_channel = await self.discord_helper.get_or_fetch_channel(int(logging_channel_id))
=======
            logging_channel = self.discord_helper.get_or_fetch_channel(int(logging_channel_id))
>>>>>>> 8f7398d2
            for tracked in all_tracked_for_user:
                if logging_channel:
                    message_id = tracked.get("message_id", None)
                    if message_id:
                        try:
                            message = await logging_channel.fetch_message(int(message_id))
                            if message:
                                await message.delete()
                        except discord.errors.NotFound:
                            self.log.debug(guild_id, f"{self._module}.{_method}", f"Message {message_id} not found in channel {logging_channel}")

                # remove all tracked items for this live platform (should only be one)
                self.db.untrack_live(guild_id, tracked.get('user_id'), tracked.get('platform'))

    def find_platform_emoji(self, guild: discord.Guild, platform: str) -> typing.Union[discord.Emoji, None]:
        if guild is None:
            return None

        platform_emoji = discord.utils.find(lambda m: m.name.lower() == platform.lower(), guild.emojis)
        return platform_emoji

    def get_user_profile_image(self, twitch_user: typing.Union[str, None]) -> typing.Union[str, None]:
        _method = inspect.stack()[0][3]
        if twitch_user:
            result = requests.get(f"http://decapi.me/twitch/avatar/{twitch_user}")
            if result.status_code == 200:
                self.log.debug(0, f"{self._module}.{_method}", f"Got profile image for {twitch_user}: {result.text}")
                return result.text
            else:
                self.log.debug(0, f"{self._module}.{_method}", f"Failed to get profile image for {twitch_user}")
                self.log.info(0, f"{self._module}.{_method}", f"{result.text}")
        return None


    def get_cog_settings(self, guildId: int = 0) -> dict:
        cog_settings = self.settings.get_settings(self.db, guildId, self.SETTINGS_SECTION)
        if not cog_settings:
            raise Exception(f"No cog settings found for guild {guildId}")
        return cog_settings

    def get_tacos_settings(self, guildId: int = 0) -> dict:
        cog_settings = self.settings.get_settings(self.db, guildId, "tacos")
        if not cog_settings:
            raise Exception(f"No tacos settings found for guild {guildId}")
        return cog_settings


async def setup(bot):
    await bot.add_cog(LiveNow(bot))<|MERGE_RESOLUTION|>--- conflicted
+++ resolved
@@ -79,20 +79,10 @@
                 # if item is not in the list, add it
                 if len([a for a in before_streaming_activities if a.platform == bsa.platform]) == 0:
                     before_streaming_activities.append(bsa)
-<<<<<<< HEAD
-            # self.log.debug(guild_id, f"{self._module}.{_method}", f"before_streaming_activities: {before_streaming_activities}")
-=======
-            self.log.debug(guild_id, f"{self._module}.{_method}", f"before_streaming_activities: {before_streaming_activities}")
->>>>>>> 8f7398d2
 
             for asa in after_streaming_activities_temp:
                 if len([a for a in after_streaming_activities if a.platform == asa.platform]) == 0:
                     after_streaming_activities.append(asa)
-<<<<<<< HEAD
-            # self.log.debug(guild_id, f"{self._module}.{_method}", f"after_streaming_activities: {after_streaming_activities}")
-=======
-            self.log.debug(guild_id, f"{self._module}.{_method}", f"after_streaming_activities: {after_streaming_activities}")
->>>>>>> 8f7398d2
 
             # WENT LIVE
             for asa in after_streaming_activities:
@@ -179,11 +169,7 @@
 
                 logging_channel_id = cog_settings.get("logging_channel", None)
                 if logging_channel_id:
-<<<<<<< HEAD
                     logging_channel = await self.discord_helper.get_or_fetch_channel(int(logging_channel_id))
-=======
-                    logging_channel = self.bot.get_channel(int(logging_channel_id))
->>>>>>> 8f7398d2
                     if logging_channel:
                         for tracked_item in tracked:
                             message_id = tracked_item.get("message_id", None)
@@ -191,10 +177,7 @@
                                 try:
                                     message = await logging_channel.fetch_message(int(message_id))
                                     if message:
-<<<<<<< HEAD
                                         self.log.debug(guild_id, f"{self._module}.{_method}", f"Deleting LIVE 🔴 message ({message_id}) from channel {logging_channel}")
-=======
->>>>>>> 8f7398d2
                                         await message.delete()
                                 except discord.errors.NotFound:
                                     self.log.warn(guild_id, f"{self._module}.{_method}", f"Message {message_id} not found in channel {logging_channel}")
@@ -287,7 +270,6 @@
             twitch_info_name = None
         if twitch_name and twitch_name != "" and twitch_name != twitch_info_name:
             self.log.info(guild_id, f"{self._module}.{_method}", f"{user.display_name} has a different twitch name: {twitch_name}")
-<<<<<<< HEAD
             self.db.set_user_twitch_info(user.id, twitch_name)
             self.db.track_system_action(
                 guild_id=guild_id,
@@ -295,9 +277,6 @@
                 data={"user_id": str(user.id), "twitch_name": twitch_name.lower()},
             )
 
-=======
-            self.db.set_user_twitch_info(user.id, "", twitch_name)
->>>>>>> 8f7398d2
         elif not twitch_name and twitch_info_name:
             twitch_name = twitch_info_name
         if not twitch_name:
@@ -345,11 +324,7 @@
                     # self.log.debug(guild_id, "live_now.log_live_post", f"Found large image {image_url}")
             user_display_name = utils.get_user_display_name(user)
             self.log.debug(guild_id, f"{self._module}.{_method}", f"Logging live post for {user_display_name} in {logging_channel.name}")
-<<<<<<< HEAD
             message = await self.discord_helper.send_embed(logging_channel,
-=======
-            message = await self.discord_helper.sendEmbed(logging_channel,
->>>>>>> 8f7398d2
                 f"🔴 {user_display_name}", description,
                 fields, thumbnail=profile_icon,
                 author=user, color=0x6a0dad)
@@ -372,11 +347,7 @@
 
         logging_channel_id = cog_settings.get("logging_channel", None)
         if logging_channel_id:
-<<<<<<< HEAD
             logging_channel = await self.discord_helper.get_or_fetch_channel(int(logging_channel_id))
-=======
-            logging_channel = self.discord_helper.get_or_fetch_channel(int(logging_channel_id))
->>>>>>> 8f7398d2
             for tracked in all_tracked_for_user:
                 if logging_channel:
                     message_id = tracked.get("message_id", None)
