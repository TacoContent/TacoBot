# https://crafthead.net/armor/body/<uuid>
# https://playerdb.co/
# https://playerdb.co/api/player/minecraft/<name|uuid>

import discord
from discord.ext import commands
import asyncio
import json
import traceback
import sys
import os
import glob
import typing
import requests

from discord.ext.commands.cooldowns import BucketType
from discord.ext.commands import has_permissions, CheckFailure, Context

from .lib import settings
from .lib import discordhelper
from .lib import logger
from .lib import loglevel
from .lib import utils
from .lib import settings
from .lib import mongo
from .lib import dbprovider
from .lib import tacotypes

import inspect


class Minecraft(commands.Cog):
    def __init__(self, bot):
        self.bot = bot
        self.settings = settings.Settings()
        self.discord_helper = discordhelper.DiscordHelper(bot)
        self.SETTINGS_SECTION = "minecraft"
        self.SELF_DESTRUCT_TIMEOUT = 30
        self.db = mongo.MongoDatabase()
        log_level = loglevel.LogLevel[self.settings.log_level.upper()]
        if not log_level:
            log_level = loglevel.LogLevel.DEBUG

        self.log = logger.Log(minimumLogLevel=log_level)
        self.log.debug(0, "minecraft.__init__", "Initialized")

    # disable user from whitelist if they leave the discord
    @commands.Cog.listener()
    async def on_member_remove(self, member):
        try:
            if not self.is_user_whitelisted(member.id):
                return
            mc_user = self.db.get_minecraft_user(member.id)
            if not mc_user:
                return

            self.log.debug(member.guild.id, "minecraft.on_member_remove", f"Member {member.name} has left the server")
            self.db.whitelist_minecraft_user(member.id, mc_user['username'], mc_user['uuid'], False)

        except Exception as e:
            self.log.error(member.guild.id, "minecraft.on_member_remove", str(e), traceback.format_exc())

    @commands.group(name="minecraft", invoke_without_command=True)
    async def minecraft(self, ctx: Context):
        if ctx.invoked_subcommand is not None:
            return
        guild_id = 0
        try:
            await self.status(ctx)
        except Exception as e:
            self.log.error(guild_id, "minecraft.minecraft", str(e), traceback.format_exc())
            await self.discord_helper.notify_of_error(ctx)

    async def status(self, ctx):
        guild_id = 0
        try:
            if ctx.guild:
                await ctx.message.delete()
                guild_id = ctx.guild.id


            cog_settings = self.get_cog_settings(guild_id)
            if not cog_settings:
                self.log.warn(guild_id, "minecraft.status", f"No minecraft settings found for guild {guild_id}")
                return
            if not cog_settings.get("enabled", False):
                self.log.debug(guild_id, "minecraft.status", f"minecraft is disabled for guild {guild_id}")
                return

            if not self.is_user_whitelisted(ctx.author.id):
                await self.discord_helper.sendEmbed(ctx.channel,
                    title="Minecraft Whitelist",
                    message=f"You are not yet whitelisted. Run `.taco minecraft whitelist` to whitelist your account. Only one account can be whitelisted per discord user.",
                    delete_after=self.SELF_DESTRUCT_TIMEOUT)
                return

            result = requests.get(f"http://andeddu.bit13.local:10070/tacobot/minecraft/status")
            if result.status_code != 200:
                # Need to notify of an error
                self.log.warn(guild_id, "minecraft.status", f"Failed to get minecraft status ({result.status_code} - {result.text})")
                raise Exception("Failed to get minecraft status ({result.status_code} - {result.text})")

            data = result.json()
            # get users uuid for minecraft username
            if not data["success"]:
                self.log.warn(guild_id, "minecraft.status", f"Failed to get minecraft status")

            fields = [
                { "name": "Host Address", "value": f"`{cog_settings['server']}`", "inline": False },
                { "name": "Players Online/Slots", "value": f"{data['players']['online']}/{data['players']['max']}", "inline": False },
                { "name": "Version", "value": f"{data['version']}", "inline": False },
                { "name": "Forge Version", "value": f"{cog_settings['forge_version']}", "inline": False },
                { "name": "Mods", "value": f"------", "inline": False },
            ]

            for m in cog_settings["mods"]:
                fields.append({ "name": f"{m['name']}", "value": f"{m['version']}", "inline": True })

            await self.discord_helper.sendEmbed(ctx.channel,
                title="Minecraft Server Status",
                message=f"{data['title']}\n\nFor information on how to install see: <{cog_settings['help']}>",
                fields=fields,
                delete_after=self.SELF_DESTRUCT_TIMEOUT)

        except Exception as e:
            self.log.error(guild_id, "minecraft.status", str(e), traceback.format_exc())
            await self.discord_helper.notify_of_error(ctx)

    @minecraft.command()
    @commands.guild_only()
    async def whitelist(self, ctx: Context):
        guild_id = 0
        try:
            if ctx.guild:
                await ctx.message.delete()
                guild_id = ctx.guild.id

            if self.is_user_whitelisted(ctx.author.id):
                await self.discord_helper.sendEmbed(ctx.channel,
                    title="Minecraft Whitelist",
                    message=f"You are already whitelisted. Message an admin if you need to remove an account. Only one account can be whitelisted per discord user.",
                    delete_after=self.SELF_DESTRUCT_TIMEOUT)
                return

            # try DM first
            try:
                _ctx = self.discord_helper.create_context(
                    self.bot, author=ctx.author, channel=ctx.author, guild=ctx.guild
                )
                mc_username = await self.discord_helper.ask_text(
                    _ctx,
                    ctx.author,
                    self.settings.get_string(guild_id, "minecraft_ask_username_title"),
                    self.settings.get_string(guild_id, "minecraft_ask_username_message"),
                    timeout=60 * 5,
                )
            except discord.Forbidden:
                _ctx = ctx
                mc_username = await self.discord_helper.ask_text(
                    _ctx,
                    ctx.author,
                    self.settings.get_string(guild_id, "minecraft_ask_username_title"),
                    self.settings.get_string(guild_id, "minecraft_ask_username_message"),
                    timeout=60 * 5,
                )

            if mc_username is None or mc_username.lower() == "cancel":
                return

            # cog_settings = self.get_cog_settings(guild_id)
            # if not cog_settings:
            #     self.log.warn(guild_id, "minecraft.whitelist", f"No minecraft settings found for guild {guild_id}")
            #     return
            # if not cog_settings.get("enabled", False):
            #     self.log.debug(guild_id, "minecraft.whitelist", f"minecraft is disabled for guild {guild_id}")
            #     return

            # {
            #     "code": "player.found",
            #     "message": "Successfully found player by given ID.",
            #     "data": {
            #         "player": {
            #             "meta": {
            #                 "name_history": [
            #                     {"name": "IcamalotI"},
            #                     {"name": "DarthMinos", "changedToAt": 1577518972000},
            #                 ]
            #             },
            #             "username": "DarthMinos",
            #             "id": "1b313cdd-7465-4227-95aa-ca5503beba85",
            #             "raw_id": "1b313cdd7465422795aaca5503beba85",
            #             "avatar": "https://crafthead.net/avatar/1b313cdd7465422795aaca5503beba85",
            #         }
            #     },
            #     "success": true,
            # }
            result = requests.get(f"https://playerdb.co/api/player/minecraft/{mc_username}")
            if result.status_code != 200:
                # Need to notify of an error
                self.log.warn(guild_id, "minecraft.whitelist", f"Failed to find player {mc_username}")
                raise Exception("Failed to find player {mc_username} from playerdb.co api call ({result.status_code} - {result.text})")

            data = result.json()
            # get users uuid for minecraft username
            if not data["success"] or data["code"] != "player.found":
                self.log.warn(guild_id, "minecraft.whitelist", f"Failed to find player {mc_username}")

            # get user avatar for minecraft uuid
            mc_uuid = data["data"]["player"]["id"]
            mc_raw_id = data["data"]["player"]["raw_id"]

            # ask user if the avatar looks correct
            # https://crafthead.net/armor/body/{uuid}
            avatar_url = f"https://crafthead.net/armor/body/{mc_raw_id}"
            fields = []
            for n in data["data"]["player"]["name_history"]:
                fields.append({"name": "Name", "value": n["name"]})

            async def yes_no_callback(response: bool):
                if not response:
                    await self.discord_helper.sendEmbed(
                        _ctx.channel,
                        self.settings.get_string(guild_id, "minecraft_verification_failed_title"),
                        self.settings.get_string(guild_id, "minecraft_verification_failed_message"),
                        color=0xFF0000,
                        delete_after=20,
                    )
                else:
                    # if correct, add to whitelist
                    # check if user is in the whitelist
                    # minecraft_user = self.db.get_minecraft_user(ctx.author.id)
                    self.db.whitelist_minecraft_user(ctx.author.id, mc_username, mc_uuid, True)
                    await self.discord_helper.sendEmbed(
                        _ctx.channel,
                        self.settings.get_string(guild_id, "minecraft_whitelist_title"),
                        self.settings.get_string(guild_id, "minecraft_whitelist_message", username=mc_username, uuid=mc_uuid, server="mc.fuku.io", modpack="All The Mods 7 v0.4.0"),
                        color=0x00FF00,
                        delete_after=30,
                    )

            await self.discord_helper.ask_yes_no(
                _ctx,
                _ctx.channel,
                self.settings.get_string(guild_id, "minecraft_ask_avatar_title"),
                self.settings.get_string(guild_id, "minecraft_ask_avatar_message", username=mc_username),
                fields=fields,
                image=avatar_url,
                result_callback=yes_no_callback,
            )

<<<<<<< HEAD
=======
            # if correct, add to whitelist
            # check if user is in the whitelist
            # minecraft_user = self.db.get_minecraft_user(ctx.author.id)
            self.db.whitelist_minecraft_user(ctx.author.id, mc_username, mc_uuid, True)
            await self.discord_helper.sendEmbed(
                _ctx.channel,
                "Whitelisted",
                f"You have been whitelisted for Minecraft account {mc_username}({mc_uuid}). It may take up to 15 minutes for the whitelist to reload.\n\nSee the #minecraft channel for required version and server address.\n\nIf you need help, message DarthMinos.",
                color=0x00FF00,
                delete_after=30,
            )
>>>>>>> 64b5c7e4

        except Exception as e:
            self.log.error(guild_id, "minecraft.whitelist", str(e), traceback.format_exc())
            await self.discord_helper.notify_of_error(ctx)

<<<<<<< HEAD
=======
    def is_user_whitelisted(self, user_id: int):
        # check if user is in the whitelist
        minecraft_user = self.db.get_minecraft_user(user_id)
        if not minecraft_user:
            return False

        # check if user is whitelisted
        if not minecraft_user["whitelist"]:
            return False

        return True

>>>>>>> 64b5c7e4
    def get_cog_settings(self, guildId: int = 0):
        cog_settings = self.settings.get_settings(self.db, guildId, self.SETTINGS_SECTION)
        if not cog_settings:
            # raise exception if there are no leave_survey settings
            # self.log.error(guildId, "live_now.get_cog_settings", f"No live_now settings found for guild {guildId}")
<<<<<<< HEAD
            # raise Exception(f"No live_now settings found for guild {guildId}")
            return None
        return cog_settings

async def setup(bot):
    await bot.add_cog(Minecraft(bot))
=======
            raise Exception(f"No minecraft settings found for guild {guildId}")
        return cog_settings
def setup(bot):
    bot.add_cog(Minecraft(bot))
>>>>>>> 64b5c7e4
<|MERGE_RESOLUTION|>--- conflicted
+++ resolved
@@ -248,8 +248,6 @@
                 result_callback=yes_no_callback,
             )
 
-<<<<<<< HEAD
-=======
             # if correct, add to whitelist
             # check if user is in the whitelist
             # minecraft_user = self.db.get_minecraft_user(ctx.author.id)
@@ -261,14 +259,11 @@
                 color=0x00FF00,
                 delete_after=30,
             )
->>>>>>> 64b5c7e4
 
         except Exception as e:
             self.log.error(guild_id, "minecraft.whitelist", str(e), traceback.format_exc())
             await self.discord_helper.notify_of_error(ctx)
 
-<<<<<<< HEAD
-=======
     def is_user_whitelisted(self, user_id: int):
         # check if user is in the whitelist
         minecraft_user = self.db.get_minecraft_user(user_id)
@@ -281,22 +276,14 @@
 
         return True
 
->>>>>>> 64b5c7e4
     def get_cog_settings(self, guildId: int = 0):
         cog_settings = self.settings.get_settings(self.db, guildId, self.SETTINGS_SECTION)
         if not cog_settings:
             # raise exception if there are no leave_survey settings
             # self.log.error(guildId, "live_now.get_cog_settings", f"No live_now settings found for guild {guildId}")
-<<<<<<< HEAD
             # raise Exception(f"No live_now settings found for guild {guildId}")
             return None
         return cog_settings
 
 async def setup(bot):
-    await bot.add_cog(Minecraft(bot))
-=======
-            raise Exception(f"No minecraft settings found for guild {guildId}")
-        return cog_settings
-def setup(bot):
-    bot.add_cog(Minecraft(bot))
->>>>>>> 64b5c7e4
+    await bot.add_cog(Minecraft(bot))