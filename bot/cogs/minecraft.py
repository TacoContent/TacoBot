# https://crafthead.net/armor/body/<uuid>
# https://playerdb.co/
# https://playerdb.co/api/player/minecraft/<name|uuid>

import discord
from discord.ext import commands
import asyncio
import json
import traceback
import sys
import os
import glob
import typing
import requests

from discord.ext.commands.cooldowns import BucketType
from discord.ext.commands import has_permissions, CheckFailure, Context

from .lib import settings
from .lib import discordhelper
from .lib import logger
from .lib import loglevel
from .lib import utils
from .lib import settings
from .lib import mongo
from .lib import dbprovider
from .lib import tacotypes

import inspect


class Minecraft(commands.Cog):
    def __init__(self, bot):
        self.bot = bot
        self.settings = settings.Settings()
        self.discord_helper = discordhelper.DiscordHelper(bot)
        self.SETTINGS_SECTION = "minecraft"
        self.SELF_DESTRUCT_TIMEOUT = 30
        self.db = mongo.MongoDatabase()
        log_level = loglevel.LogLevel[self.settings.log_level.upper()]
        if not log_level:
            log_level = loglevel.LogLevel.DEBUG

        self.log = logger.Log(minimumLogLevel=log_level)
        self.log.debug(0, "minecraft.__init__", "Initialized")

    # disable user from whitelist if they leave the discord
    @commands.Cog.listener()
    async def on_member_remove(self, member):
        try:
            if not self.is_user_whitelisted(member.id):
                return
            mc_user = self.db.get_minecraft_user(member.id)
            if not mc_user:
                return

            self.log.debug(member.guild.id, "minecraft.on_member_remove", f"Member {member.name} has left the server")
            self.db.whitelist_minecraft_user(member.id, mc_user['username'], mc_user['uuid'], False)

        except Exception as e:
            self.log.error(member.guild.id, "minecraft.on_member_remove", str(e), traceback.format_exc())


    @commands.group(name="minecraft", invoke_without_command=True)
    async def minecraft(self, ctx: Context):
        if ctx.invoked_subcommand is not None:
            return
        guild_id = 0
        try:
            await self.status(ctx)
        except Exception as e:
            self.log.error(guild_id, "minecraft.minecraft", str(e), traceback.format_exc())
            await self.discord_helper.notify_of_error(ctx)

    async def status(self, ctx):
        guild_id = 0
        try:
            if ctx.guild:
                await ctx.message.delete()
                guild_id = ctx.guild.id


            cog_settings = self.get_cog_settings(guild_id)
            if not cog_settings:
                self.log.warn(guild_id, "minecraft.status", f"No minecraft settings found for guild {guild_id}")
                return
            if not cog_settings.get("enabled", False):
                self.log.debug(guild_id, "minecraft.status", f"minecraft is disabled for guild {guild_id}")
                return

            # get the output channel from settings:
            AUTO_DELETE_TIMEOUT = self.SELF_DESTRUCT_TIMEOUT
            output_channel = await self.discord_helper.get_or_fetch_channel(int(cog_settings.get("output_channel", 0)))
            self.log.debug(guild_id, "minecraft.status", f"output_channel: {output_channel}")
            if not output_channel or output_channel.id != ctx.channel.id:
                self.log.debug(guild_id, "minecraft.status", f"output_channel is not set or is not the same as the command channel")
                output_channel = ctx.author
                AUTO_DELETE_TIMEOUT = None

            if not self.is_user_whitelisted(ctx.author.id):
                await self.discord_helper.sendEmbed(output_channel,
                    title=self.settings.get_string(guild_id, "minecraft_whitelist_title"),
                    message=self.settings.get_string(guild_id, "minecraft_not_whitelisted"),
                    delete_after=AUTO_DELETE_TIMEOUT)
                return

            status = self.get_minecraft_status(guild_id)

            fields = [
                {
                    "name": self.settings.get_string(guild_id, "minecraft_status_host"),
                    "value": f"`{cog_settings['server']}`",
                    "inline": False
                },
                {
                    "name": self.settings.get_string(guild_id, "minecraft_status_players_slots"),
                    "value": f"{status['players']['online']}/{status['players']['max']}",
                    "inline": False
                },
                {
                    "name": self.settings.get_string(guild_id, "minecraft_status_version"),
                    "value": f"{status['version']}",
                    "inline": False
                },
                {
                    "name": self.settings.get_string(guild_id, "minecraft_status_forge_version"),
                    "value": f"{cog_settings['forge_version']}",
                    "inline": False
                },
                {
                    "name": self.settings.get_string(guild_id, "minecraft_status_mods"),
                    "value": f"------",
                    "inline": False
                },
            ]

            if status['online'] == False:
                # add field to tell user how to start the server
                fields.append({
                    "name": self.settings.get_string(guild_id, "minecraft_status_server_status"),
                    "value": f"Server is offline. Run `.taco minecraft start` to start the server.",
                    "inline": False
                })

            for m in cog_settings["mods"]:
                fields.append({ "name": f"{m['name']}", "value": f"{m['version']}", "inline": True })

            await self.discord_helper.sendEmbed(output_channel,
                title=self.settings.get_string(guild_id, "minecraft_status_server_status"),
                message=self.settings.get_string(guild_id, "minecraft_status_message", title=status['title'], help=cog_settings['help']),
                fields=fields,
                delete_after=AUTO_DELETE_TIMEOUT)

        except Exception as e:
            self.log.error(guild_id, "minecraft.status", str(e), traceback.format_exc())
            await self.discord_helper.notify_of_error(ctx)

    @minecraft.command(name="start")
    @commands.guild_only()
    async def start_server(self, ctx):
        guild_id = 0
        try:
            if ctx.guild:
                await ctx.message.delete()
                guild_id = ctx.guild.id

            cog_settings = self.get_cog_settings(guild_id)
            if not cog_settings:
                self.log.warn(guild_id, "minecraft.status", f"No minecraft settings found for guild {guild_id}")
                return

            # get the output channel from settings:
            AUTO_DELETE_TIMEOUT = self.SELF_DESTRUCT_TIMEOUT
            output_channel = await self.discord_helper.get_or_fetch_channel(int(cog_settings.get("output_channel", 0)))
            if not output_channel or output_channel.id != ctx.channel.id:
                output_channel = ctx.author
                AUTO_DELETE_TIMEOUT = None


            if not self.is_user_whitelisted(ctx.author.id):
                await self.discord_helper.sendEmbed(output_channel,
                    title=self.settings.get_string(guild_id, "minecraft_control_title"),
                    message=self.settings.get_string(guild_id, "minecraft_control_no_start"),
                    delete_after=AUTO_DELETE_TIMEOUT)
                return


            status = self.get_minecraft_status(guild_id)

            if status['online'] == True:
                await self.discord_helper.sendEmbed(output_channel,
                    title=self.settings.get_string(guild_id, "minecraft_control_title"),
                    message=self.settings.get_string(guild_id, "minecraft_control_running"),
                    delete_after=AUTO_DELETE_TIMEOUT)
                return

            self.log.warn(guild_id, "minecraft.start_server", f"{ctx.author.name} Started the Minecraft Server.")

            # send message to start the server
            resp = requests.post(f"http://andeddu.bit13.local:10070/taco/minecraft/server/start")
            if resp.status_code != 200:
                await self.discord_helper.sendEmbed(output_channel,
                    title=self.settings.get_string(guild_id, "minecraft_control_title"),
                    message=self.settings.get_string(guild_id, "minecraft_control_start_failure_code", status_code=resp.status_code, action="start"),
                    delete_after=AUTO_DELETE_TIMEOUT)
                return
            data = resp.json()
            if data['status'] != "success":
                await self.discord_helper.sendEmbed(output_channel,
                    title=self.settings.get_string(guild_id, "minecraft_control_title"),
                    message=self.settings.get_string(guild_id, "minecraft_control_failure", error=data['message'], action="start"),
                    delete_after=AUTO_DELETE_TIMEOUT)
                return

            # notify the user that the server was started, and it will take a few minutes for it to be ready
            await self.discord_helper.sendEmbed(output_channel,
                title=self.settings.get_string(guild_id, "minecraft_control_title"),
                message=self.settings.get_string(guild_id, "minecraft_control_start_success"),
                delete_after=AUTO_DELETE_TIMEOUT)


        except Exception as e:
            self.log.error(guild_id, "minecraft.start_server", str(e), traceback.format_exc())
            await self.discord_helper.notify_of_error(ctx)


    @minecraft.command(name="stop")
    @commands.has_permissions(administrator=True)
    @commands.guild_only()
    async def stop_server(self, ctx):
        guild_id = 0
        try:
            if ctx.guild:
                await ctx.message.delete()
                guild_id = ctx.guild.id

            cog_settings = self.get_cog_settings(guild_id)
            if not cog_settings:
                self.log.warn(guild_id, "minecraft.status", f"No minecraft settings found for guild {guild_id}")
                return

            # get the output channel from settings:
            AUTO_DELETE_TIMEOUT = self.SELF_DESTRUCT_TIMEOUT
            output_channel = await self.discord_helper.get_or_fetch_channel(int(cog_settings.get("output_channel", 0)))
            if not output_channel or output_channel.id != ctx.channel.id:
                output_channel = ctx.author
                AUTO_DELETE_TIMEOUT = None

            status = self.get_minecraft_status(guild_id)

            if status['online'] == False:
                await self.discord_helper.sendEmbed(output_channel,
                    title=self.settings.get_string(guild_id, "minecraft_control_title"),
                    message=self.settings.get_string(guild_id, "minecraft_control_stopped"),
                    delete_after=AUTO_DELETE_TIMEOUT)
                return

            self.log.warn(guild_id, "minecraft.start_server", f"{ctx.author.name} Stopped the Minecraft Server.")

            # send message to stop the server
            resp = requests.post(f"http://andeddu.bit13.local:10070/taco/minecraft/server/stop")
            if resp.status_code != 200:
                await self.discord_helper.sendEmbed(output_channel,
                    title=self.settings.get_string(guild_id, "minecraft_control_title"),
                    message=self.settings.get_string(guild_id, "minecraft_control_start_failure_code", status_code=resp.status_code, action="stop"),
                    delete_after=AUTO_DELETE_TIMEOUT)
                return
            data = resp.json()
            if data['status'] != "success":
                await self.discord_helper.sendEmbed(output_channel,
                    title=self.settings.get_string(guild_id, "minecraft_control_title"),
                    message=self.settings.get_string(guild_id, "minecraft_control_failure", error=data['message'], action="stop"),
                    delete_after=AUTO_DELETE_TIMEOUT)
                return

            # notify the user that the server was started, and it will take a few minutes for it to be ready
            await self.discord_helper.sendEmbed(output_channel,
                title=self.settings.get_string(guild_id, "minecraft_control_title"),
                message=self.settings.get_string(guild_id, "minecraft_control_stop_success"),
                delete_after=AUTO_DELETE_TIMEOUT)


        except Exception as e:
            self.log.error(guild_id, "minecraft.start_server", str(e), traceback.format_exc())
            await self.discord_helper.notify_of_error(ctx)
    @minecraft.command()
    @commands.guild_only()
    async def whitelist(self, ctx: Context):
        guild_id = 0
        try:
            if ctx.guild:
                await ctx.message.delete()
                guild_id = ctx.guild.id

            if self.is_user_whitelisted(ctx.author.id):
                await self.discord_helper.sendEmbed(ctx.channel,
                    title=self.settings.get_string(guild_id, "minecraft_whitelist_title"),
                    message=self.settings.get_string(guild_id, "minecraft_whitelist_already_whitelisted_message"),
                    delete_after=self.SELF_DESTRUCT_TIMEOUT)
                return

            # try DM first
            try:
                _ctx = self.discord_helper.create_context(
                    self.bot, author=ctx.author, channel=ctx.author, guild=ctx.guild
                )
                mc_username = await self.discord_helper.ask_text(
                    _ctx,
                    ctx.author,
                    self.settings.get_string(guild_id, "minecraft_ask_username_title"),
                    self.settings.get_string(guild_id, "minecraft_ask_username_message"),
                    timeout=60 * 5,
                )
            except discord.Forbidden:
                _ctx = ctx
                mc_username = await self.discord_helper.ask_text(
                    _ctx,
                    ctx.author,
                    self.settings.get_string(guild_id, "minecraft_ask_username_title"),
                    self.settings.get_string(guild_id, "minecraft_ask_username_message"),
                    timeout=60 * 5,
                )

            if mc_username is None or mc_username.lower() == "cancel":
                return

            # cog_settings = self.get_cog_settings(guild_id)
            # if not cog_settings:
            #     self.log.warn(guild_id, "minecraft.whitelist", f"No minecraft settings found for guild {guild_id}")
            #     return
            # if not cog_settings.get("enabled", False):
            #     self.log.debug(guild_id, "minecraft.whitelist", f"minecraft is disabled for guild {guild_id}")
            #     return

            # {
            #     "code": "player.found",
            #     "message": "Successfully found player by given ID.",
            #     "data": {
            #         "player": {
            #             "meta": {
            #                 "name_history": [
            #                     {"name": "IcamalotI"},
            #                     {"name": "DarthMinos", "changedToAt": 1577518972000},
            #                 ]
            #             },
            #             "username": "DarthMinos",
            #             "id": "1b313cdd-7465-4227-95aa-ca5503beba85",
            #             "raw_id": "1b313cdd7465422795aaca5503beba85",
            #             "avatar": "https://crafthead.net/avatar/1b313cdd7465422795aaca5503beba85",
            #         }
            #     },
            #     "success": true,
            # }
            result = requests.get(f"https://playerdb.co/api/player/minecraft/{mc_username}")
            if result.status_code != 200:
                # Need to notify of an error
                self.log.warn(guild_id, "minecraft.whitelist", f"Failed to find player {mc_username}")
                await self.discord_helper.sendEmbed(
                    _ctx.channel,
                    title=self.settings.get_string(guild_id, "minecraft_whitelist_title"),
                    message=self.settings.get_string(guild_id, "minecraft_whitelist_unable_to_verify", mc_username=mc_username),
                    color=0xFF0000,
                    delete_after=30,
                )
                return
                # raise Exception(f"Failed to find player {mc_username} from playerdb.co api call ({result.status_code} - {result.text})")

            data = result.json()
            # get users uuid for minecraft username
            if not data["success"] or data["code"] != "player.found":
                self.log.warn(guild_id, "minecraft.whitelist", f"Failed to find player {mc_username}")
                await self.discord_helper.sendEmbed(
                    _ctx.channel,
                    title=self.settings.get_string(guild_id, "minecraft_whitelist_title"),
                    message=self.settings.get_string(guild_id, "minecraft_whitelist_unable_to_verify", mc_username=mc_username),
                    color=0xFF0000,
                    delete_after=30,
                )
                return

            # get user avatar for minecraft uuid
            mc_uuid = data["data"]["player"]["id"]
            mc_raw_id = data["data"]["player"]["raw_id"]

            # ask user if the avatar looks correct
            # https://crafthead.net/armor/body/{uuid}
            avatar_url = f"https://crafthead.net/armor/body/{mc_raw_id}"
            fields = []
            for n in data["data"]["player"]["name_history"]:
                fields.append({"name": "Name", "value": n["name"]})

            async def yes_no_callback(response: bool):
                if not response:
                    await self.discord_helper.sendEmbed(
                        _ctx.channel,
                        self.settings.get_string(guild_id, "minecraft_verification_failed_title"),
                        self.settings.get_string(guild_id, "minecraft_verification_failed_message"),
                        color=0xFF0000,
                        delete_after=20,
                    )
                else:
                    # if correct, add to whitelist
                    # check if user is in the whitelist
                    # minecraft_user = self.db.get_minecraft_user(ctx.author.id)
                    self.db.whitelist_minecraft_user(ctx.author.id, mc_username, mc_uuid, True)
                    await self.discord_helper.sendEmbed(
                        _ctx.channel,
                        self.settings.get_string(guild_id, "minecraft_whitelist_title"),
                        self.settings.get_string(guild_id, "minecraft_whitelist_message", username=mc_username, uuid=mc_uuid, server="mc.fuku.io", modpack="All The Mods 7 v0.4.0"),
                        color=0x00FF00,
                        delete_after=30,
                    )

            await self.discord_helper.ask_yes_no(
                _ctx,
                _ctx.channel,
<<<<<<< HEAD
                self.settings.get_string(guild_id, "minecraft_ask_avatar_title"),
                self.settings.get_string(guild_id, "minecraft_ask_avatar_message", username=mc_username),
=======
                title=self.settings.get_string(guild_id, "minecraft_whitelist_title"),
                message=self.settings.get_string(guild_id, "minecraft_whitelist_account_verify"),
>>>>>>> 44e5723f
                fields=fields,
                image=avatar_url,
                result_callback=yes_no_callback,
            )
<<<<<<< HEAD
=======
            if not response:
                # if not, tell them to try again
                await self.discord_helper.sendEmbed(
                    _ctx.channel,
                    title=self.settings.get_string(guild_id, "minecraft_whitelist_title"),
                    message=self.settings.get_string(guild_id, "minecraft_whitelist_run_again"),
                    color=0xFF0000,
                    delete_after=30,
                )
                return
>>>>>>> 44e5723f

            # if correct, add to whitelist
            # check if user is in the whitelist
            # minecraft_user = self.db.get_minecraft_user(ctx.author.id)
            self.db.whitelist_minecraft_user(ctx.author.id, mc_username, mc_uuid, True)
            await self.discord_helper.sendEmbed(
                _ctx.channel,
                title=self.settings.get_string(guild_id, "minecraft_whitelist_title"),
                message=self.settings.get_string(guild_id, "minecraft_whitelist_success_message", mc_username=mc_username, mc_uuid=mc_uuid),
                color=0x00FF00,
                delete_after=30,
            )

        except Exception as e:
            self.log.error(guild_id, "minecraft.whitelist", str(e), traceback.format_exc())
            await self.discord_helper.notify_of_error(ctx)

    def is_user_whitelisted(self, user_id: int):
        # check if user is in the whitelist
        minecraft_user = self.db.get_minecraft_user(user_id)
        if not minecraft_user:
            return False

        # check if user is whitelisted
        if not minecraft_user["whitelist"]:
            return False

        return True

    def get_cog_settings(self, guildId: int = 0):
        cog_settings = self.settings.get_settings(self.db, guildId, self.SETTINGS_SECTION)
        if not cog_settings:
            # raise exception if there are no leave_survey settings
            # self.log.error(guildId, "live_now.get_cog_settings", f"No live_now settings found for guild {guildId}")
            # raise Exception(f"No live_now settings found for guild {guildId}")
            return None
        return cog_settings

<<<<<<< HEAD
async def setup(bot):
    await bot.add_cog(Minecraft(bot))
=======
    def get_minecraft_status(self, guild_id: int = 0):
        result = requests.get(f"http://andeddu.bit13.local:10070/tacobot/minecraft/status")
        if result.status_code != 200:
            # Need to notify of an error
            self.log.warn(guild_id, "minecraft.status", f"Failed to get minecraft status ({result.status_code} - {result.text})")
            raise Exception(f"Failed to get minecraft status ({result.status_code} - {result.text})")

        data = result.json()
        # get users uuid for minecraft username
        if not data["success"]:
            self.log.warn(guild_id, "minecraft.status", f"Failed to get minecraft status")
        return data
def setup(bot):
    bot.add_cog(Minecraft(bot))
>>>>>>> 44e5723f
<|MERGE_RESOLUTION|>--- conflicted
+++ resolved
@@ -393,8 +393,8 @@
                 if not response:
                     await self.discord_helper.sendEmbed(
                         _ctx.channel,
-                        self.settings.get_string(guild_id, "minecraft_verification_failed_title"),
-                        self.settings.get_string(guild_id, "minecraft_verification_failed_message"),
+                        self.settings.get_string(guild_id, "minecraft_whitelist_title"),
+                        self.settings.get_string(guild_id, "minecraft_whitelist_run_again"),
                         color=0xFF0000,
                         delete_after=20,
                     )
@@ -414,30 +414,12 @@
             await self.discord_helper.ask_yes_no(
                 _ctx,
                 _ctx.channel,
-<<<<<<< HEAD
-                self.settings.get_string(guild_id, "minecraft_ask_avatar_title"),
-                self.settings.get_string(guild_id, "minecraft_ask_avatar_message", username=mc_username),
-=======
                 title=self.settings.get_string(guild_id, "minecraft_whitelist_title"),
-                message=self.settings.get_string(guild_id, "minecraft_whitelist_account_verify"),
->>>>>>> 44e5723f
+                message=self.settings.get_string(guild_id, "minecraft_whitelist_account_verify",mc_username=mc_username),
                 fields=fields,
                 image=avatar_url,
                 result_callback=yes_no_callback,
             )
-<<<<<<< HEAD
-=======
-            if not response:
-                # if not, tell them to try again
-                await self.discord_helper.sendEmbed(
-                    _ctx.channel,
-                    title=self.settings.get_string(guild_id, "minecraft_whitelist_title"),
-                    message=self.settings.get_string(guild_id, "minecraft_whitelist_run_again"),
-                    color=0xFF0000,
-                    delete_after=30,
-                )
-                return
->>>>>>> 44e5723f
 
             # if correct, add to whitelist
             # check if user is in the whitelist
@@ -476,10 +458,6 @@
             return None
         return cog_settings
 
-<<<<<<< HEAD
-async def setup(bot):
-    await bot.add_cog(Minecraft(bot))
-=======
     def get_minecraft_status(self, guild_id: int = 0):
         result = requests.get(f"http://andeddu.bit13.local:10070/tacobot/minecraft/status")
         if result.status_code != 200:
@@ -492,6 +470,6 @@
         if not data["success"]:
             self.log.warn(guild_id, "minecraft.status", f"Failed to get minecraft status")
         return data
-def setup(bot):
-    bot.add_cog(Minecraft(bot))
->>>>>>> 44e5723f
+
+async def setup(bot):
+    await bot.add_cog(Minecraft(bot))