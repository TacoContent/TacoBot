--- conflicted
+++ resolved
@@ -17,10 +17,6 @@
 from .lib import utils
 from .lib import settings
 from .lib import mongo
-<<<<<<< HEAD
-=======
-from .lib import dbprovider
->>>>>>> 8f7398d2
 from .lib import tacotypes
 
 class Events(commands.Cog):
@@ -50,15 +46,9 @@
         self.db.migrate_game_keys()
         self.db.migrate_minecraft_whitelist()
 
-<<<<<<< HEAD
 
     @commands.Cog.listener()
     async def on_guild_available(self, guild):
-
-=======
-    @commands.Cog.listener()
-    async def on_guild_available(self, guild):
->>>>>>> 8f7398d2
         pass
 
     @commands.Cog.listener()
