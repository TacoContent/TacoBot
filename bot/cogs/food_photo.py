--- conflicted
+++ resolved
@@ -65,15 +65,8 @@
             if not message.attachments:
                 return
 
-
-<<<<<<< HEAD
-
-            # check if the user posted a photo in the channel within the last 5 minutes
-            # if so, ignore
-=======
             # # check if the user posted a photo in the channel within the last 5 minutes
             # # if so, ignore
->>>>>>> ae8796b8
             # now = datetime.datetime.utcnow()
             # five_minutes_ago = now - datetime.timedelta(minutes=5)
             # async for m in message.channel.history(limit=100, after=five_minutes_ago):
