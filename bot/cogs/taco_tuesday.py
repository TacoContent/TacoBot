--- conflicted
+++ resolved
@@ -86,10 +86,6 @@
                 give_type=tacotypes.TacoTypes.CUSTOM,
                 taco_amount=amount
             )
-<<<<<<< HEAD
-
-=======
->>>>>>> 66951da1
 
         except Exception as e:
             self.log.error(ctx.guild.id, "taco_tuesday.give", str(e), traceback.format_exc())
